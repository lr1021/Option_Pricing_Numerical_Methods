--- conflicted
+++ resolved
@@ -13,11 +13,7 @@
 ## Overview
 
 The purpose of this repository is to provide a practical implementation of various numerical methods for pricing options as described in Chapter 14: Numerical Procedures of John Hull's textbook *Options, Futures, and Other Derivatives*. These methods can be used to value derivative securities where analytical solutions may not be available or practical.
-<<<<<<< HEAD
-In addition to this, hedge parameters such as delta, gamma, theta, vega and rho can be estimated using prices obtained numerically (by recomputing the desired option price with a small change in relevant variable) or with procedures specific to the used numerical method.
-=======
 In addition to this, hedge parameters such as delta, gamma, theta, vega and rho can be estimated using prices obtained numerically (by recomputing the desired option price with a small change in relevant varaible) or with procedures specific to the used numerical method.
->>>>>>> dd2c9790
 
 ### Key Topics:
 - Building Desired Option (To be implemented)
